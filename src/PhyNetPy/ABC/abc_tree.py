--- conflicted
+++ resolved
@@ -1,641 +1,609 @@
-from ast import Delete
-import elfi
-import growtree
-import numpy as np
-import scipy
-import ete3
-import matplotlib.pyplot as plt
-import statistics
-import random
-import math
-import cProfile
-
-
-<<<<<<< HEAD
-b_dist = elfi.Prior(scipy.stats.uniform, 0, 1)
-de_dist = elfi.Prior(scipy.stats.uniform, 0, 1) 
-b_sd_dist = elfi.Prior(scipy.stats.expon, 0, 1)
-de_sd_dist = elfi.Prior(scipy.stats.expon, 0, 1)
-=======
-d_dist = elfi.Prior(scipy.stats.expon, 0, 1) # prior distribution for diversification
-r_dist = elfi.Prior(scipy.stats.uniform, 0, 1) # prior distribution for turnover
-sub_dist = elfi.Prior(scipy.stats.uniform, 0, 2000) # prior distribution for sub
->>>>>>> 44617f2a
-sampling_rate_arr = []
-
-def calc_rates_bd(d, r):
-    """
-    Returns a two-element array containing the birth and death rate 
-    calculated from the diversification rate, 'd', and the turnover 
-    rate, 'r'. Note that (diversification = birth - death) and 
-    (turnover = death / birth). Thus birth rate can be calculated by:
-        birth = diversification / (1 - turnover)
-    and death rate can be calculated by:
-        death = turnover * birth    
-    """
-    birth_calc = d / (1 - r) # calculate birth rate from 'd' and 'r'
-    death_calc = r * birth_calc # calculate death rate from calculated birth rate and 'r'
-    return [birth_calc, death_calc] # return birth and death rates in an array
-
-    """
-def get_leaves(t, lst_leaves):
-
-    Returns array of leaves in a tree.
-
-    print(lst_leaves)
-    print(t)
-    if(t == None): # empty tree
-        return lst_leaves
-    if(t.is_leaf()): # node is leaf 
-        return lst_leaves.append(t)
-    num_c = len(t.children)  
-    if(num_c == 1): # tree with 1 child
-        lst_leaves = get_leaves(t.children[0],lst_leaves)
-    elif(num_c == 2): # tree with 2 children
-        lst_leaves = get_leaves(t.children[0],lst_leaves)
-        lst_leaves = get_leaves(t.children[1],lst_leaves) # add leaves of both children
-    return lst_leaves
-    """
-
-def sample_leaves(tree, goal_leaves):
-    global sampling_rate_arr
-    curr_leaves = growtree.tree_nleaf(tree)
-    #print(curr_leaves)
-    sampling_rate = goal_leaves/curr_leaves
-    sampling_rate_arr.append(sampling_rate)
-    num_delete_goal = math.ceil(curr_leaves * (1-sampling_rate))
-    leaf_lst = tree.get_leaves()
-    #print(len(leaf_lst))
-    deleted_leaf_lst = random.sample(leaf_lst,k=num_delete_goal)
-    for leaf in deleted_leaf_lst:
-        leaf.delete()
-
-    #print("sampled leaves ", growtree.tree_nleaf(tree))
-    #print(tree)
-    return tree
-
-
-<<<<<<< HEAD
-def gen_tree_sims(b=1, de=.01, leaf_goal = 10, sampling_rate_p = 0.01, is_prior = False, random_state = None):
-=======
-def gen_tree_sims(d = 1, r = 0.5, sub_rate = 1, birth_shape = 1, death_shape = 1, sub_shape = 1, leaf_goal = 10, sampling_rate = 0.01, is_prior = False, random_state = None):
->>>>>>> 44617f2a
-    """
-    Returns a simulated phylogenetic tree (using growtree.gen_tree()) with the 
-    initial diversification rate = 'd', initial turnover rate = 'r', initial 
-    substitution rate = 1. Initial birth and death rates are calculated from
-    the initial values for diversification and turnover (see 'gen_rates_bd()' 
-    function above for the calculation). Initial shapes for the distributions 
-    of rates for birth, death, and substitution are 'birth_shape', 'death_shape', 
-    and 'sub_shape', respectively. The tree is returned in a one element array 
-    in order to be compatible with the ELFI package. 'random_state' is not 
-    currently used, but is included as a parameter since some ELFI functions 
-    pass a value for 'random_state' into this function. Currently the value 
-    '1' is being passed in for 'branch_info' (branch length is a variable of 
-    the number of substitutions that occurred in that lineage) since this is
-    the most descriptive for generating summary statistics that accurately 
-    infer distribution shape parameters.
-    """
-    global d_dist
-    global r_dist
-    global sub_dist
-    arr = []
-    random_state = random_state or np.random # this value is not currently used
-    sd_b = gen_param(b_sd_dist)
-    sd_d = gen_param(de_sd_dist)
-    if(is_prior): # using prior dist to simulate trees
-        curr_nleaf = -9999999999
-        while(curr_nleaf < leaf_goal):
-<<<<<<< HEAD
-            birth = gen_param(b_dist)
-            death = gen_param(de_dist)
-            s_drawn = 5
-
-            new_tree = growtree.gen_tree(b = birth, d = death, s = s_drawn, sd_b = sd_b, sd_d = sd_d, branch_info = 1, seq_length = 100, goal_leaves=leaf_goal, sampling_rate=sampling_rate_p)
-=======
-            d_drawn = gen_param(d_dist)
-            #print("drawn d: ", d_drawn)
-            r_drawn = gen_param(r_dist)
-            while(r_drawn>=1):
-                r_drawn = gen_param(r_dist)
-            #s_drawn = gen_param(sub_dist)
-            s_drawn = 5000
-            rate_arr = calc_rates_bd(d_drawn, r_drawn) # calculate the initial birth and death rates from 'd' and 'r'
-            birth = rate_arr[0] # extract initial birth rate from result array
-            death = rate_arr[1] # extract initial death rate from result array
-            new_tree = growtree.gen_tree(b = birth, d = death, s = s_drawn, shape_b = birth_shape, shape_d = death_shape, shape_s = sub_shape, branch_info = 1, seq_length = 100, goal_leaves=leaf_goal, sampling_rate=sampling_rate)
->>>>>>> 44617f2a
-            curr_nleaf = growtree.tree_nleaf(new_tree)
-            #print("nleaf: ", curr_nleaf )
-        new_tree = sample_leaves(new_tree, leaf_goal)
-        #print(new_tree)
-        #print("satisfied nleaf condition", growtree.tree_nleaf(new_tree))
-    else: # use artificial true rates to simulate an observed tree
-<<<<<<< HEAD
-        birth = b
-        death = de
-        sub_rate = 5
-        new_tree = growtree.gen_tree(b = birth, d = death, s = sub_rate, sd_b = sd_b, sd_d = sd_d, branch_info = 1, seq_length = 100, goal_leaves=leaf_goal, sampling_rate=sampling_rate_p)
-=======
-        #print("true_d: ", d)
-        rate_arr = calc_rates_bd(d, r) # calculate the initial birth and death rates from 'd' and 'r'
-        birth = rate_arr[0] # extract initial birth rate from result array
-        death = rate_arr[1] # extract initial death rate from result array
-        new_tree = growtree.gen_tree(b = birth, d = death, s = sub_rate, shape_b = birth_shape, shape_d = death_shape, shape_s = sub_shape, branch_info = 1, seq_length = 100, goal_leaves=leaf_goal, sampling_rate=sampling_rate)
->>>>>>> 44617f2a
-
-    arr.append(new_tree) # simulate tree and place in 1 element array
-    
-    return arr
-
-# array of statistic values for observed tree, used for normalization of statistics
-obs_tree_stats = []
-stat_index = 0
-
-def tree_stat(tree_arr, summ_fn):
-    """
-    Applies function 'summ_fn()' to every element of 'tree_arr' and returns
-    the array of results. 'summ_fn()' is a summary function that takes in a single
-    tree and returns a numerical value (e.g. tree height, mean branch length,
-    colless index). 
-    
-    Statistics are weighted using 1/SD of the statistic (using the SD of the 
-    simulated population). This weighting scheme was chosen based on Schalte et al.
-    which describes that a weighted Minkowski distance (weight = 1/SD) is commonly 
-    chosen to normalize statistics. 
-    
-    In ABC-SMC, when going beyond 1 generation, "the distribution of summary statistics 
-    in later generations can differ considerably from prior samples" (Schalte et al.). 
-    Because of this, adaptive distance functions (i.e. adaptive schemes) given in the 
-    ELFI or pyABC packages may be used rather than a simple weighted Minkowski distance. 
-    However, this is not necessary for our current implementation, given that we use only 
-    1-2 generations in ABC-SMC and the distribution of summary statistics between generations 
-    do not vary considerably. This is due to the fact that even from the first generation, 
-    the considered simulations are conditioned on the number of goal_leaves, so within the 
-    first generation, simulated trees look similar to the "true"/observed tree. In later 
-    generations, the simulated trees' distributions of summary statistics may look slightly 
-    different from the first generation's distributions, but due to this conditioning on 
-    number of leaves, the simulated trees are generally much more homogenous in structure 
-    (and thus in calculated statistics) than simulated trees not conditioned on number of leaves. 
-    Thus having distributions of summary statistics in later generations that differ considerably 
-    from the first generation is not an issue and using an adaptive distance scheme is not necessary.
-
-    [Schalte et al.: https://www.biorxiv.org/content/10.1101/2021.07.29.454327v1.full.pdf]
-    """
-    global obs_tree_stats # holds (or will hold) the observed stats
-    global stat_index # keeps track of which stat is the current one
-
-    res_arr = [] # array that will hold the summary statistic of the trees in 'tree_arr'
-    for i in tree_arr: # for each tree in 'tree_arr'
-        if(type(i) != ete3.coretype.tree.TreeNode): # if 'tree_arr' is an array of simulated trees
-            calc_stat = summ_fn(i[0]) # calculate the summary statistic of current tree, 'i'
-            """
-            curr_obs_stat = obs_tree_stats[stat_index] # get statistic value for observed tree
-            if(curr_obs_stat == 0): # if observed stat is 0, no need to normalize
-                norm_stat = calc_stat 
-            else: # normalize current statistic with observed statistic
-                norm_stat = (calc_stat - curr_obs_stat) / curr_obs_stat 
-            """
-            res_arr.append(calc_stat) 
-        else: # 'tree_arr' is a one element array containing only the observed tree ('obs')
-            obs_stat = summ_fn(i.get_tree_root()) # calculate the summary statistic for 'obs' tree
-            obs_tree_stats.append(obs_stat) # add observed statistic to array
-            res_arr.append(0) 
-            return res_arr
-    stat_index = (stat_index + 1) % len(obs_tree_stats) # find new index of observed statistic
-    
-    sd = (statistics.pstdev(res_arr))
-    if(sd == 0):
-        sd = 1
-        #print("FAIL: SD = 0")
-        #print(res_arr)
-    wres_arr = [x/sd for x in res_arr]
-    return wres_arr # return array of summary statistics
-
-"""
-Below are the set of summary statistic functions that can be passed 
-into 'tree_stat()'. Each function requires an array of trees ('tree_arr') 
-and returns an array where the elements are the summary statistic calculated 
-on each tree in 'tree_arr'.
-"""
-def branch_sum_stat(tree_arr):
-    return tree_stat(tree_arr, growtree.tree_branch_sum)
-
-def branch_mean_stat(tree_arr):
-    return tree_stat(tree_arr, growtree.tree_branch_mean)
-
-def branch_median_stat(tree_arr):
-    return tree_stat(tree_arr, growtree.tree_branch_median)
-
-def branch_variance_stat(tree_arr):
-    return tree_stat(tree_arr, growtree.tree_branch_variance)
-
-def height_stat(tree_arr):
-    return tree_stat(tree_arr, growtree.tree_height)
-
-def depth_mean_stat(tree_arr):
-    return tree_stat(tree_arr, growtree.tree_depth_mean)
-
-def depth_median_stat(tree_arr):
-    return tree_stat(tree_arr, growtree.tree_depth_median)
-
-def depth_variance_stat(tree_arr):
-    return tree_stat(tree_arr, growtree.tree_depth_variance)
-
-def balance_stat(tree_arr):
-    return tree_stat(tree_arr, growtree.tree_balance)
-
-def nleaves_stat(tree_arr):
-   return tree_stat(tree_arr, growtree.tree_nleaf)
-
-def root_colless_stat(tree_arr):
-    return tree_stat(tree_arr, growtree.tree_root_colless)
-
-def sum_colless_stat(tree_arr):
-    return tree_stat(tree_arr, growtree.tree_sum_colless)
-
-def mean_colless_stat(tree_arr):
-    return tree_stat(tree_arr, growtree.tree_mean_colless)
-
-def median_colless_stat(tree_arr):
-    return tree_stat(tree_arr, growtree.tree_median_colless)
-
-def variance_colless_stat(tree_arr):
-    return tree_stat(tree_arr, growtree.tree_variance_colless)
-
-def gen_param(prior_dist):
-    """
-    Draws a single sample from 'prior_dist' and returns it (where 
-    'prior_dist' is an object of the 'elfi.Prior' class). This 
-    function is used for generating true parameters.
-    """
-    return (prior_dist.generate())[0] # draw sample and extract the value from a 1 element array
-
-def run_main(num_accept = 100, isreal_obs = True, is_rej = False, sampling_type = "q", is_summary = False, is_plot = False, is_print = False, sampling_rate = 0.01):
-    """
-    Runs sampling via ABC. Returns an array containing the inferred rates 
-    (from the accepted samples) and the observed tree. 'num_accept' is the 
-    number of accepted samples from which posterior distributions can be 
-    created. If 'isreal_obs' is 'True' then real data is used in ABC, otherwise
-    values for the artificial true rates are sampled from the prior distributions
-    and an observed tree is created by simulating a tree with these true rates.
-    If 'isreal_obs' is 'False', the array that is returned also contains the 
-    artificial true values for the rates (as well as the inferred rates and the 
-    observed tree). 'is_rej' will specify whether ABC SMC or rejection sampling
-    is used (if 'is_rej' is 'True' then rejection sampling is used).    
-    'sampling_type' is by default "q", which means a quantile 
-    method is used, but if it is set to "t", a threshold method is used. If 
-    'is_summary' is set to 'True', a brief summary of the inferred rates will 
-    be printed to the terminal. If 'is_plot' is set to 'True', the distribution 
-    of inferred rates will be plotted. If 'is_print' is set to 'True', a full
-    description of the inferred rates will be printed to the terminal.
-    """
-
-    """
-    Prior distributions of rate and shape parameters. Prior distributions
-    for 'd', 'birth_s', 'death_s', and 'sub_s' are modeled with an 
-    exponential distribution using a scale of 100. The prior distribution 
-    for 'r' is modeled with a uniform distribution from 0 (inclusive) to 1
-    (exclusive). 
-    """
-
-    global d_dist
-    global r_dist
-    global sub_dist
-    global sampling_rate_arr
-    
-    birth_s = elfi.Prior(scipy.stats.expon, 0, 25) # prior distribution for birth distribution shape
-    death_s = elfi.Prior(scipy.stats.expon, 0, 25) # prior distribution for death distribution shape
-    sub_s = elfi.Prior(scipy.stats.expon, 0, 2000) # prior distribution for substitution distribution shape
-
-    """
-    Below are the true parameters for diversification (d) 
-    and turnover (r) rates. Diversification and turnover rates 
-    are related to birth and death rates by the following equations:
-        diversification = birth - death
-        turnover = death / birth
-    'd_true' must be at least 0 with no upper bound. 'r_true' must be 
-    between 0 (inclusive) and 1 (exclusive). The values for 'd_true' 
-    and 'r_true' are drawn from the prior distributions defined above.
-    """
-    d_true = gen_param(d_dist)
-    r_true = gen_param(r_dist)
-    while(r_true>=1):
-        r_true = gen_param(r_dist)
-    #sub_true = gen_param(sub_dist)
-    sub_true = 100 # fixed initial sub rate
-
-    """
-    Below are the true parameters for birth and death rates. 
-    Death rate must be greater than or equal to 0 and birth rate 
-    must be greater than death rate.
-    """
-    rate_arr = calc_rates_bd(d_true, r_true) # calculating the true birth and death parameters 
-    birth_true = rate_arr[0] # extracting birth rate
-    death_true = rate_arr[1] # extracting death rate
-
-    """
-    Below are the true parameters for the distribution shape parameters.
-    'birth_s_true' is the shape of the distribution of birth rates 
-    which were involved in generating the multi-state birth-death (MSBD) tree. 
-    'death_s_true' is the shape of the distribution of death rates and 
-    'sub_s_true' is the shape of the distribution of substitution rates which 
-    were involved in generating the MSBD tree. All distribution shape parameters 
-    must be greater than or equal to 0 with no upper bound. The values for 
-    'birth_s_true', 'death_s_true', and 'sub_s_true' are drawn from the prior 
-    distributions defined above.
-    """
-    birth_s_true = gen_param(birth_s)
-    death_s_true = gen_param(death_s)
-    sub_s_true = gen_param(sub_s)
-    if isreal_obs: # use real data for observed tree
-        # Below is the phylogeny from the real cancer data (given in Newick string format)
-        tree_real_data = ete3.Tree("(n6:0,((((n4:0,n7:0)8bb16f00-dfee-4f81-ac96-767b993ca6e2:0,((((((n16:0,(h1:17,((((a2:0,a7:0)e7bc4028-414f-4bff-b699-8bd16b23ee7e:18,a3:1)2b854f8d-4936-436e-96c5-910be4aba19c:64,a5:2)816d774c-97d9-43e6-8b2e-f15671af8af2:62,(((h5:3,(a8:3,h8:0)09f1a603-d099-4870-9e79-d6e5bee8e2a3:8)0a18283f-9dc0-491c-9fea-1b8779299e72:30,(((h7:8,(h4:1,h6:0)6fb58ff1-8f8f-487e-893f-a7a5074f5230:22)ee5e30a1-dc03-43f1-9ad0-5a9811fb2360:25,h2:0)50a77d83-30fc-414d-b18b-96e2e4c9866c:10,((a4:3,a6:3)d9afdef5-aa08-4dcc-aa5b-a9b8649d4889:29,a1:0)2913b995-8502-4080-801f-42d014b5d58a:183)9f319495-041d-4361-86c3-785075bb1cf3:54)a6f16d8b-261e-4f09-83ec-99a518991759:82,h3:2)66771a30-0bee-44c5-8282-af5400c18959:149)bb4ffd6c-cf65-4ffb-bce2-cc434482b915:1155)6fffd3b9-b1f8-4bcf-bc47-c92f726cabfb:1325)389c6172-5350-4199-b387-29540a785b5a:42,n13:0)bf915916-25af-4cf4-b258-25422a0360e6:15,n11:0)15a37f26-1ebd-4a43-b3a5-a8962e5e0112:10,n15:0)5c9cf572-6674-45ed-8647-a96c30b2c098:7,n10:0)debcb1ee-4c8a-4db0-be04-25a7ad8e5aad:2,(n8:0,(n5:0,(n14:0,(n3:0,(n12:0,n9:0)ec159609-da23-43d0-814a-4981b51a1b72:0)c05653ec-9a44-4ab2-a5b0-8f3b3d10a41e:0)f7f52196-a2dc-443f-8e1d-54b5e4bb6dc2:0)3fc23945-5205-4af7-aaf8-3271f35280cf:0)ffe9b6b5-e105-4b3c-91e9-9482b268ff34:0)726af8d3-3dfe-49a3-bd23-0dfd36f568ff:0)27ece196-6123-4a35-bc65-db77090f1882:0,n1:0)fb7d141a-3eb9-4dd7-9bbd-8c079d65c0d3:0,n2:0)509e48c2-b79f-4dc2-afe1-67bedf7cc929:0);", format = 1)
-        obs = tree_real_data
-        print("obs height", growtree.tree_height(obs))
-        obs_nleaf = growtree.tree_nleaf(obs)
-    else: # simulate observed tree based on artificial true values sampled from the prior distributions 
-        obs = (gen_tree_sims(d = d_true, r = r_true, sub_rate = sub_true, birth_shape = birth_s_true, death_shape = death_s_true, sub_shape = sub_s_true, leaf_goal = 10, sampling_rate = sampling_rate, is_prior = False))[0] # observed tree (tree simulated with true rate and distribution shape parameters)
-        while(growtree.tree_nleaf() < 10): # artificial obs tree must have at least 10 leaves
-            d_true = gen_param(d_dist)
-            r_true = gen_param(r_dist)
-            sub_true = gen_param(sub_dist)
-            rate_arr = calc_rates_bd(d_true, r_true) 
-            birth_true = rate_arr[0]
-            death_true = rate_arr[1]
-            birth_s_true = gen_param(birth_s)
-            death_s_true = gen_param(death_s)
-            sub_s_true = gen_param(sub_s)
-            obs = (gen_tree_sims(d = d_true, r = r_true, sub_rate = sub_true, birth_shape = birth_s_true, death_shape = death_s_true, sub_shape = sub_s_true, leaf_goal = 10, sampling_rate = sampling_rate, is_prior = False))[0] # observed tree (tree simulated with true rate and distribution shape parameters)
-        obs_nleaf = growtree.tree_nleaf(obs)
-    
-    #print("obs leaves: ", obs_nleaf)
-
-    """
-    'sim' is a simulator node with the 'gen_tree_sims()' function, the prior distributions of rate 
-    and shape parameters, and the observed tree ('obs') passed to it as arguments.
-    """
-    sim = elfi.Simulator(elfi.tools.vectorize(gen_tree_sims), 0, 0, 0, birth_s, death_s, sub_s, obs_nleaf, sampling_rate, True, observed = obs) 
-    
-    """
-    Below are summary nodes with each node having a unique tree summary statistic function
-    and all the simulated trees (includes the observed tree).
-    """
-    summ_branch_sum = elfi.Summary(branch_sum_stat, sim) 
-    summ_branch_mean = elfi.Summary(branch_mean_stat, sim) 
-    summ_branch_median = elfi.Summary(branch_median_stat, sim) 
-    summ_branch_variance = elfi.Summary(branch_variance_stat, sim) 
-    summ_height = elfi.Summary(height_stat, sim) 
-    summ_depth_mean = elfi.Summary(depth_mean_stat, sim) 
-    summ_depth_median = elfi.Summary(depth_median_stat, sim) 
-    summ_depth_variance = elfi.Summary(depth_variance_stat, sim) 
-    summ_balance = elfi.Summary(balance_stat, sim) 
-    summ_nleaves = elfi.Summary(nleaves_stat, sim) 
-    summ_root_colless = elfi.Summary(root_colless_stat, sim) 
-    summ_colless_sum = elfi.Summary(sum_colless_stat, sim) 
-    summ_colless_mean = elfi.Summary(mean_colless_stat, sim) 
-    summ_colless_median = elfi.Summary(median_colless_stat, sim) 
-    summ_colless_variance = elfi.Summary(variance_colless_stat, sim) 
-
-    """
-    Below are distance nodes that calculate the euclidean (squared distance): 
-    ('summ_stat_1_sim' - 'summ_stat_1_obs') * 2 + ... + ('summ_stat_n_sim' - 'summ_stat_n_obs') * 2
-    for 'n' summary statistics (where 'n' is the number of statistics provided in the creation
-    of the distance node). 
-    """
-
-    # 'dist_all_summ' is a distance node containing all the available tree summary statistics
-    dist_all_summ = elfi.Distance('euclidean', summ_branch_sum, summ_branch_mean, summ_branch_median, 
-        summ_branch_variance, summ_height, summ_depth_mean, summ_depth_median, summ_depth_variance, 
-        summ_balance, summ_nleaves, summ_root_colless, summ_colless_sum, summ_colless_mean, 
-        summ_colless_median, summ_colless_variance)
-
-    # 'dist_mmv' is a distance node containing all summary statistics, but excluding tree summary 
-    # statistics which calculate sums (i.e. mean, median, and variance statistics, but not sum statistics)
-    dist_mmv = elfi.Distance('euclidean', summ_branch_mean, summ_branch_median, summ_branch_variance, 
-        summ_height, summ_depth_mean, summ_depth_median, summ_depth_variance, summ_balance, 
-        summ_nleaves,summ_colless_mean, summ_colless_median, summ_colless_variance)
-
-    # 'dist_mm' is a distance node containing all summary statistics, but excluding tree summary 
-    # statistics which calculate sums and variances (i.e. mean and median statistics, but not 
-    # sum and variance statistics)
-    dist_mm = elfi.Distance('euclidean', summ_branch_mean, summ_branch_median, summ_height,
-        summ_depth_mean, summ_depth_median, summ_balance, summ_nleaves, summ_colless_mean, 
-        summ_colless_median)
-
-    # 'dist_birth_all' is a distance node containing the tree summary statistics that showed some
-    # change in birth rate in the correct direction when 'birth_true' rate was set at 1 and 10
-    dist_birth_all = elfi.Distance('euclidean', summ_branch_mean, summ_branch_median, summ_branch_variance,
-        summ_height, summ_depth_median, summ_depth_variance, summ_balance, summ_nleaves, summ_colless_sum,
-        summ_colless_variance)
-
-    # 'dist_birth_best' is a distance node containing the tree summary statistics that showed >= 2
-    # change in birth rate in the correct direction when 'birth_true' rate was set at 1 and 10
-    dist_birth_best = elfi.Distance('euclidean', summ_branch_mean, summ_branch_median, summ_branch_variance,
-        summ_depth_median, summ_balance, summ_nleaves)
-
-    # 'dist_death_all' is a distance node containing the tree summary statistics that showed some
-    # change in death rate in the correct direction when 'death_true' rate was set at 1 and 10
-    dist_death_all = elfi.Distance('euclidean', summ_branch_variance, summ_height, summ_depth_median, 
-        summ_nleaves, summ_root_colless, summ_colless_median)
-
-    # 'dist_death_best' is a distance node containing the tree summary statistics that showed >= 2
-    # change in death rate in the correct direction when 'death_true' rate was set at 1 and 10
-    dist_death_best = elfi.Distance('euclidean', summ_height, summ_depth_median, summ_root_colless, summ_colless_median)
-
-    # 'dist_shared_all' is a distance node containing the tree summary statistics that showed some
-    # change in the correct direction for both 'birth_true' and 'death_true' when each rate was set 
-    # at 1 and 10
-    dist_shared_all = elfi.Distance('euclidean', summ_branch_variance, summ_height, summ_depth_median, summ_nleaves)
-
-    # 'dist_shared_best' is a distance node containing the tree summary statistics that showed >= 2
-    # change in the correct direction for both 'birth_true' and 'death_true' when each rate was set 
-    # at 1 and 10
-    dist_shared_best = elfi.Distance('euclidean', summ_branch_variance, summ_height, summ_depth_median, summ_nleaves)
-
-    # 'dist_score_okay' is a distance node containing the tree summary statistics that showed > 0.5 score of 
-    # closeness in inference for the shape and rate parameters. 0.5 points were given for every inference deemed
-    # as close to the true value and 1 point was given for every inference that contained the true value (true value
-    # was in the range created by the mean and median inferred parameter). 
-    dist_score_okay = elfi.Distance('euclidean', summ_branch_mean, summ_branch_median, summ_branch_variance, summ_height,
-        summ_depth_mean, summ_depth_variance, summ_balance, summ_colless_sum, summ_colless_mean, summ_colless_median)
-
-    # 'dist_score_good' is a distance node containing the tree summary statistics that showed > 1.5 score of 
-    # closeness in inference for the shape and rate parameters. 0.5 points were given for every inference deemed
-    # as close to the true value and 1 point was given for every inference that contained the true value (true value
-    # was in the range created by the mean and median inferred parameter). 
-    dist_score_good = elfi.Distance('euclidean', summ_branch_mean, summ_branch_median, summ_height, summ_depth_mean, 
-        summ_depth_variance, summ_colless_mean, summ_colless_median)
-
-    # 'dist_score_best' is a distance node containing the tree summary statistics that showed > 2 score of 
-    # closeness in inference for the shape and rate parameters. 0.5 points were given for every inference deemed
-    # as close to the true value and 1 point was given for every inference that contained the true value (true value
-    # was in the range created by the mean and median inferred parameter). 
-    dist_score_best = elfi.Distance('euclidean', summ_height, summ_depth_variance, summ_colless_mean)
-
-    # 'dist_some_good' is a distance node containing the tree summary statistics that estimated some parameters well. 
-    dist_some_good = elfi.Distance('euclidean', summ_branch_mean, summ_branch_median, summ_height, summ_depth_mean,
-        summ_depth_variance, summ_colless_sum, summ_colless_mean, summ_colless_median, summ_colless_variance)
-
-    # 'dist_overall_good' is a distance node containing the tree summary statistics that overall estimated parameters well. 
-    dist_overall_good = elfi.Distance('euclidean', summ_depth_mean, summ_branch_median, summ_height, summ_depth_variance, 
-        summ_colless_mean, summ_colless_median)
-
-    # 'dist_overall_best' is a distance node containing the tree summary statistics that overall estimated parameters the closest. 
-    dist_overall_best = elfi.Distance('euclidean', summ_depth_mean, summ_depth_variance)
-
-    # 'dist_good_shape' is a distance node containing the tree summary statistics that best estimated shape parameters. 
-    dist_good_shape = elfi.Distance('euclidean', summ_depth_mean, summ_depth_variance, summ_colless_median, 
-        summ_colless_variance, summ_colless_mean, summ_colless_sum)
-
-    # 'dist_good_bd' is a distance node containing the tree summary statistics that best estimated birth and death rate parameters. 
-    dist_good_bd = elfi.Distance('euclidean', summ_branch_median, summ_depth_mean, summ_depth_variance, summ_height, 
-        summ_colless_mean)
-
-    dist_scatterplots = elfi.Distance('euclidean', summ_depth_variance, summ_branch_mean, summ_height, 
-        summ_branch_variance, summ_branch_sum, summ_colless_mean, summ_colless_sum)
-
-    dist_scatterplots2 = elfi.Distance('euclidean', summ_depth_variance, summ_branch_mean, summ_height, 
-        summ_colless_mean, summ_root_colless)
-    
-    #dist = dist_scatterplots2 # choosing which distance node to use 
-
-    dist = elfi.Distance('minkowski', summ_branch_sum, summ_height, summ_depth_mean, summ_colless_sum, summ_colless_variance, p=1)
-    dist_all = elfi.Distance('minkowski', summ_branch_sum, summ_branch_mean, summ_branch_median, 
-        summ_branch_variance, summ_height, summ_depth_mean, summ_depth_median, summ_depth_variance, 
-        summ_balance, summ_nleaves, summ_root_colless, summ_colless_sum, summ_colless_mean, 
-        summ_colless_median, summ_colless_variance, p=1)
-    batch_size = 20
-    N = num_accept # number of accepted samples needed in 'result' in the sampling below
-    result_type = None # will specify which type of sampling is used (threshold or quantile for rejection or smc for SMC ABC)
-
-    if(is_rej): # use rejection sampling
-        """
-        'rej' is a rejection node used in inference with rejection sampling
-        using 'dist' values in order to reject. 'batch_size' defines how many 
-        simulations are performed in computation of 'dist'.
-        """
-        rej = elfi.Rejection(dist, batch_size = batch_size)
-       
-        """
-        Note that it is not necessary to sample using both types of rejection described 
-        above (threshold and quantiles). One or the other is sufficient and using both 
-        will needlessly increase the runtime of the program. 
-        """
-        
-        if sampling_type == "t": # use threshold method
-            """
-            Below is rejection using a threshold 'thresh'. All simulated trees generated
-            from rates drawn from the priors that have a generated distance below 'thresh'
-            will be accepted as samples. The simulator will generate as many trees as it 
-            takes to accept the specified number of trees ('N' trees).
-            """
-            thresh = 0.1 # distance threshold
-            result_thresh = rej.sample(N, threshold = thresh) # generate result
-            result_type = result_thresh # setting method of rejection sampling
-        else: # use quantile method
-            """
-            Below is rejection using quantiles. The quantile of trees size 'quant' 
-            with the smallest generated distances are accepted. The simulator will 
-            generate ('N' / 'quant') trees and accept 'N' of them.
-            """
-            quant = 0.1 # quantile of accepted trees
-
-            result_quant = rej.sample(N, quantile = quant) # generate result
-            result_type = result_quant # setting method of rejection sampling
-    else: # use ABC SMC
-        smc = elfi.SMC(dist, batch_size = batch_size)
-        schedule = [2, 1.25] # schedule is a list of thresholds to use for each population
-        long_schedule = [2, 1.25, .75]
-        short_schedule = [2] # use short schedule for 1 round of ABC SMC
-        result_smc = smc.sample(N, short_schedule)
-        result_type = result_smc
-
-    if is_summary: # printing a brief summary of the inferred rates and shapes
-        if is_rej:
-            result_type.summary() # summary statistics from the inference with rejection sampling
-        else:
-            result_type.summary(all = True)
-
-    if is_plot: # plotting distribution of inferred rates and shapes
-        result_type.plot_marginals() # plotting the marginal distributions of the birth and death rates for the accepted samples
-        plt.ylabel('Rate frequency')
-        plt.title('Distribution of rates for accepted samples')
-        #result_type.plot_pairs() # plotting the pairwise relationships of the birth and death rates for the accepted samples
-        plt.show() # display the plot of pairwise relationships
-
-    # Finding the mean and median inferred rates and shapes below
-    d_infer = result_type.samples['d_dist']
-    d_infer_mean = np.mean(d_infer)
-    d_infer_median = np.median(d_infer)
-    r_infer = result_type.samples['r_dist']
-    r_infer_mean = np.mean(r_infer)
-    r_infer_median = np.median(r_infer)
-    sub_infer = result_type.samples['sub_dist']
-    sub_infer_mean = np.mean(sub_infer)
-    sub_infer_median = np.median(sub_infer)
-    bd_infer_mean = calc_rates_bd(d_infer_mean, r_infer_mean) # calculating the mean inferred birth and death rates
-    bd_infer_median = calc_rates_bd(d_infer_median, r_infer_median) # calculating the median inferred birth and death rates
-    birth_s_infer = result_type.samples['birth_s']
-    death_s_infer = result_type.samples['death_s']
-    sub_s_infer = result_type.samples['sub_s']
-
-    if is_print: # printing detailed summary of inferred rates and shapes
-        print("mean inferred diversification rate: " + str(d_infer_mean))
-        print("median inferred diversification rate: " + str(d_infer_median))
-        print("mean inferred turnover rate: " + str(r_infer_mean))
-        print("median inferred turnover rate: " + str(r_infer_median))
-        print("mean inferred sub rate: " + str(sub_infer_mean))
-        print("median inferred sub rate: " + str(sub_infer_median))
-        print("mean inferred birth rate: " + str(bd_infer_mean[0]))
-        print("median inferred birth rate: " + str(bd_infer_median[0]))
-        print("mean inferred death rate: " + str(bd_infer_mean[1]))
-        print("median inferred death rate: " + str(bd_infer_median[1]))
-
-        print("mean inferred birth distribution shape: " + str(np.mean(birth_s_infer)))
-        print("median inferred birth distribution shape: " + str(np.median(birth_s_infer)))
-        print("mean inferred death distribution shape: " + str(np.mean(death_s_infer)))
-        print("median inferred death distribution shape: " + str(np.median(death_s_infer)))
-        print("mean inferred substitution distribution shape: " + str(np.mean(sub_s_infer)))
-        print("median inferred substitution distribution shape: " + str(np.median(sub_s_infer)))
-        print()
-
-        # Displaying the true rates and shapes below to compare to the inferred rates and shapes
-        print("true diversification rate: " + str(d_true))
-        print("true turnover rate: " + str(r_true))
-        print("true sub rate: " + str(sub_true))
-        print("true birth rate: " + str(birth_true))
-        print("true death rate: " + str(death_true))
-        print("true birth distribution shape: " + str(birth_s_true))
-        print("true death distribution shape: " + str(death_s_true))
-        print("true substitution distribution shape: " + str(sub_s_true))
-
-    res = [] # result array that will hold the inferred rates and the observed tree
-    res.append(d_infer)
-    res.append(r_infer)
-    res.append(sub_infer)
-    res.append(birth_s_infer)
-    res.append(death_s_infer)
-    res.append(sub_s_infer)
-    res.append(obs)
-
-    if(not(isreal_obs)): # include the artificial true rates in the result array 
-        res.append(d_true)
-        res.append(r_true)
-        res.append(sub_true)
-        res.append(birth_s_true)
-        res.append(death_s_true)
-        res.append(sub_s_true)
-
-    #print(sampling_rate_arr)
-    print("sampling rate: ", sum(sampling_rate_arr)/len(sampling_rate_arr))
-    # reset global var
-    sampling_rate_arr = []
-    return res
-
-#pr = cProfile.Profile()   
-#pr.enable()
-run_main(is_summary = True, is_print = True, num_accept = 100, isreal_obs=True) # uncomment to run abc directly by running this file
-#run_main(num_accept = 10, isreal_obs=True)
-#pr.disable()
+from ast import Delete
+import elfi
+import growtree
+import numpy as np
+import scipy
+import ete3
+import matplotlib.pyplot as plt
+import statistics
+import random
+import math
+import cProfile
+
+
+b_dist = elfi.Prior(scipy.stats.uniform, 0, 1)
+de_dist = elfi.Prior(scipy.stats.uniform, 0, 1) 
+b_sd_dist = elfi.Prior(scipy.stats.expon, 0, 1)
+de_sd_dist = elfi.Prior(scipy.stats.expon, 0, 1)
+sampling_rate_arr = []
+
+def calc_rates_bd(d, r):
+    """
+    Returns a two-element array containing the birth and death rate 
+    calculated from the diversification rate, 'd', and the turnover 
+    rate, 'r'. Note that (diversification = birth - death) and 
+    (turnover = death / birth). Thus birth rate can be calculated by:
+        birth = diversification / (1 - turnover)
+    and death rate can be calculated by:
+        death = turnover * birth    
+    """
+    birth_calc = d / (1 - r) # calculate birth rate from 'd' and 'r'
+    death_calc = r * birth_calc # calculate death rate from calculated birth rate and 'r'
+    return [birth_calc, death_calc] # return birth and death rates in an array
+
+    """
+def get_leaves(t, lst_leaves):
+
+    Returns array of leaves in a tree.
+
+    print(lst_leaves)
+    print(t)
+    if(t == None): # empty tree
+        return lst_leaves
+    if(t.is_leaf()): # node is leaf 
+        return lst_leaves.append(t)
+    num_c = len(t.children)  
+    if(num_c == 1): # tree with 1 child
+        lst_leaves = get_leaves(t.children[0],lst_leaves)
+    elif(num_c == 2): # tree with 2 children
+        lst_leaves = get_leaves(t.children[0],lst_leaves)
+        lst_leaves = get_leaves(t.children[1],lst_leaves) # add leaves of both children
+    return lst_leaves
+    """
+
+def sample_leaves(tree, goal_leaves):
+    global sampling_rate_arr
+    curr_leaves = growtree.tree_nleaf(tree)
+    #print(curr_leaves)
+    sampling_rate = goal_leaves/curr_leaves
+    sampling_rate_arr.append(sampling_rate)
+    num_delete_goal = math.ceil(curr_leaves * (1-sampling_rate))
+    leaf_lst = tree.get_leaves()
+    #print(len(leaf_lst))
+    deleted_leaf_lst = random.sample(leaf_lst,k=num_delete_goal)
+    for leaf in deleted_leaf_lst:
+        leaf.delete()
+
+    #print("sampled leaves ", growtree.tree_nleaf(tree))
+    #print(tree)
+    return tree
+
+
+def gen_tree_sims(b=1, de=.01, leaf_goal = 10, sampling_rate_p = 0.01, is_prior = False, random_state = None):
+    """
+    Returns a simulated phylogenetic tree (using growtree.gen_tree()) with the 
+    initial diversification rate = 'd', initial turnover rate = 'r', initial 
+    substitution rate = 1. Initial birth and death rates are calculated from
+    the initial values for diversification and turnover (see 'gen_rates_bd()' 
+    function above for the calculation). Initial shapes for the distributions 
+    of rates for birth, death, and substitution are 'birth_shape', 'death_shape', 
+    and 'sub_shape', respectively. The tree is returned in a one element array 
+    in order to be compatible with the ELFI package. 'random_state' is not 
+    currently used, but is included as a parameter since some ELFI functions 
+    pass a value for 'random_state' into this function. Currently the value 
+    '1' is being passed in for 'branch_info' (branch length is a variable of 
+    the number of substitutions that occurred in that lineage) since this is
+    the most descriptive for generating summary statistics that accurately 
+    infer distribution shape parameters.
+    """
+    global d_dist
+    global r_dist
+    global sub_dist
+    arr = []
+    random_state = random_state or np.random # this value is not currently used
+    sd_b = gen_param(b_sd_dist)
+    sd_d = gen_param(de_sd_dist)
+    if(is_prior): # using prior dist to simulate trees
+        curr_nleaf = -9999999999
+        while(curr_nleaf < leaf_goal):
+            birth = gen_param(b_dist)
+            death = gen_param(de_dist)
+            s_drawn = 5
+
+            new_tree = growtree.gen_tree(b = birth, d = death, s = s_drawn, sd_b = sd_b, sd_d = sd_d, branch_info = 1, seq_length = 100, goal_leaves=leaf_goal, sampling_rate=sampling_rate_p)
+            curr_nleaf = growtree.tree_nleaf(new_tree)
+            #print("nleaf: ", curr_nleaf )
+        new_tree = sample_leaves(new_tree, leaf_goal)
+        #print(new_tree)
+        #print("satisfied nleaf condition", growtree.tree_nleaf(new_tree))
+    else: # use artificial true rates to simulate an observed tree
+        birth = b
+        death = de
+        sub_rate = 5
+        new_tree = growtree.gen_tree(b = birth, d = death, s = sub_rate, sd_b = sd_b, sd_d = sd_d, branch_info = 1, seq_length = 100, goal_leaves=leaf_goal, sampling_rate=sampling_rate_p)
+
+    arr.append(new_tree) # simulate tree and place in 1 element array
+    
+    return arr
+
+# array of statistic values for observed tree, used for normalization of statistics
+obs_tree_stats = []
+stat_index = 0
+
+def tree_stat(tree_arr, summ_fn):
+    """
+    Applies function 'summ_fn()' to every element of 'tree_arr' and returns
+    the array of results. 'summ_fn()' is a summary function that takes in a single
+    tree and returns a numerical value (e.g. tree height, mean branch length,
+    colless index). 
+    
+    Statistics are weighted using 1/SD of the statistic (using the SD of the 
+    simulated population). This weighting scheme was chosen based on Schalte et al.
+    which describes that a weighted Minkowski distance (weight = 1/SD) is commonly 
+    chosen to normalize statistics. 
+    
+    In ABC-SMC, when going beyond 1 generation, "the distribution of summary statistics 
+    in later generations can differ considerably from prior samples" (Schalte et al.). 
+    Because of this, adaptive distance functions (i.e. adaptive schemes) given in the 
+    ELFI or pyABC packages may be used rather than a simple weighted Minkowski distance. 
+    However, this is not necessary for our current implementation, given that we use only 
+    1-2 generations in ABC-SMC and the distribution of summary statistics between generations 
+    do not vary considerably. This is due to the fact that even from the first generation, 
+    the considered simulations are conditioned on the number of goal_leaves, so within the 
+    first generation, simulated trees look similar to the "true"/observed tree. In later 
+    generations, the simulated trees' distributions of summary statistics may look slightly 
+    different from the first generation's distributions, but due to this conditioning on 
+    number of leaves, the simulated trees are generally much more homogenous in structure 
+    (and thus in calculated statistics) than simulated trees not conditioned on number of leaves. 
+    Thus having distributions of summary statistics in later generations that differ considerably 
+    from the first generation is not an issue and using an adaptive distance scheme is not necessary.
+
+    [Schalte et al.: https://www.biorxiv.org/content/10.1101/2021.07.29.454327v1.full.pdf]
+    """
+    global obs_tree_stats # holds (or will hold) the observed stats
+    global stat_index # keeps track of which stat is the current one
+
+    res_arr = [] # array that will hold the summary statistic of the trees in 'tree_arr'
+    for i in tree_arr: # for each tree in 'tree_arr'
+        if(type(i) != ete3.coretype.tree.TreeNode): # if 'tree_arr' is an array of simulated trees
+            calc_stat = summ_fn(i[0]) # calculate the summary statistic of current tree, 'i'
+            """
+            curr_obs_stat = obs_tree_stats[stat_index] # get statistic value for observed tree
+            if(curr_obs_stat == 0): # if observed stat is 0, no need to normalize
+                norm_stat = calc_stat 
+            else: # normalize current statistic with observed statistic
+                norm_stat = (calc_stat - curr_obs_stat) / curr_obs_stat 
+            """
+            res_arr.append(calc_stat) 
+        else: # 'tree_arr' is a one element array containing only the observed tree ('obs')
+            obs_stat = summ_fn(i.get_tree_root()) # calculate the summary statistic for 'obs' tree
+            obs_tree_stats.append(obs_stat) # add observed statistic to array
+            res_arr.append(0) 
+            return res_arr
+    stat_index = (stat_index + 1) % len(obs_tree_stats) # find new index of observed statistic
+    
+    sd = (statistics.pstdev(res_arr))
+    if(sd == 0):
+        sd = 1
+        #print("FAIL: SD = 0")
+        #print(res_arr)
+    wres_arr = [x/sd for x in res_arr]
+    return wres_arr # return array of summary statistics
+
+"""
+Below are the set of summary statistic functions that can be passed 
+into 'tree_stat()'. Each function requires an array of trees ('tree_arr') 
+and returns an array where the elements are the summary statistic calculated 
+on each tree in 'tree_arr'.
+"""
+def branch_sum_stat(tree_arr):
+    return tree_stat(tree_arr, growtree.tree_branch_sum)
+
+def branch_mean_stat(tree_arr):
+    return tree_stat(tree_arr, growtree.tree_branch_mean)
+
+def branch_median_stat(tree_arr):
+    return tree_stat(tree_arr, growtree.tree_branch_median)
+
+def branch_variance_stat(tree_arr):
+    return tree_stat(tree_arr, growtree.tree_branch_variance)
+
+def height_stat(tree_arr):
+    return tree_stat(tree_arr, growtree.tree_height)
+
+def depth_mean_stat(tree_arr):
+    return tree_stat(tree_arr, growtree.tree_depth_mean)
+
+def depth_median_stat(tree_arr):
+    return tree_stat(tree_arr, growtree.tree_depth_median)
+
+def depth_variance_stat(tree_arr):
+    return tree_stat(tree_arr, growtree.tree_depth_variance)
+
+def balance_stat(tree_arr):
+    return tree_stat(tree_arr, growtree.tree_balance)
+
+def nleaves_stat(tree_arr):
+   return tree_stat(tree_arr, growtree.tree_nleaf)
+
+def root_colless_stat(tree_arr):
+    return tree_stat(tree_arr, growtree.tree_root_colless)
+
+def sum_colless_stat(tree_arr):
+    return tree_stat(tree_arr, growtree.tree_sum_colless)
+
+def mean_colless_stat(tree_arr):
+    return tree_stat(tree_arr, growtree.tree_mean_colless)
+
+def median_colless_stat(tree_arr):
+    return tree_stat(tree_arr, growtree.tree_median_colless)
+
+def variance_colless_stat(tree_arr):
+    return tree_stat(tree_arr, growtree.tree_variance_colless)
+
+def gen_param(prior_dist):
+    """
+    Draws a single sample from 'prior_dist' and returns it (where 
+    'prior_dist' is an object of the 'elfi.Prior' class). This 
+    function is used for generating true parameters.
+    """
+    return (prior_dist.generate())[0] # draw sample and extract the value from a 1 element array
+
+def run_main(num_accept = 100, isreal_obs = True, is_rej = False, sampling_type = "q", is_summary = False, is_plot = False, is_print = False, sampling_rate = 0.01):
+    """
+    Runs sampling via ABC. Returns an array containing the inferred rates 
+    (from the accepted samples) and the observed tree. 'num_accept' is the 
+    number of accepted samples from which posterior distributions can be 
+    created. If 'isreal_obs' is 'True' then real data is used in ABC, otherwise
+    values for the artificial true rates are sampled from the prior distributions
+    and an observed tree is created by simulating a tree with these true rates.
+    If 'isreal_obs' is 'False', the array that is returned also contains the 
+    artificial true values for the rates (as well as the inferred rates and the 
+    observed tree). 'is_rej' will specify whether ABC SMC or rejection sampling
+    is used (if 'is_rej' is 'True' then rejection sampling is used).    
+    'sampling_type' is by default "q", which means a quantile 
+    method is used, but if it is set to "t", a threshold method is used. If 
+    'is_summary' is set to 'True', a brief summary of the inferred rates will 
+    be printed to the terminal. If 'is_plot' is set to 'True', the distribution 
+    of inferred rates will be plotted. If 'is_print' is set to 'True', a full
+    description of the inferred rates will be printed to the terminal.
+    """
+
+    """
+    Prior distributions of rate and shape parameters. Prior distributions
+    for 'd', 'birth_s', 'death_s', and 'sub_s' are modeled with an 
+    exponential distribution using a scale of 100. The prior distribution 
+    for 'r' is modeled with a uniform distribution from 0 (inclusive) to 1
+    (exclusive). 
+    """
+
+    global d_dist
+    global r_dist
+    global sub_dist
+    global sampling_rate_arr
+    
+    birth_s = elfi.Prior(scipy.stats.expon, 0, 25) # prior distribution for birth distribution shape
+    death_s = elfi.Prior(scipy.stats.expon, 0, 25) # prior distribution for death distribution shape
+    sub_s = elfi.Prior(scipy.stats.expon, 0, 2000) # prior distribution for substitution distribution shape
+
+    """
+    Below are the true parameters for diversification (d) 
+    and turnover (r) rates. Diversification and turnover rates 
+    are related to birth and death rates by the following equations:
+        diversification = birth - death
+        turnover = death / birth
+    'd_true' must be at least 0 with no upper bound. 'r_true' must be 
+    between 0 (inclusive) and 1 (exclusive). The values for 'd_true' 
+    and 'r_true' are drawn from the prior distributions defined above.
+    """
+    d_true = gen_param(d_dist)
+    r_true = gen_param(r_dist)
+    while(r_true>=1):
+        r_true = gen_param(r_dist)
+    #sub_true = gen_param(sub_dist)
+    sub_true = 100 # fixed initial sub rate
+
+    """
+    Below are the true parameters for birth and death rates. 
+    Death rate must be greater than or equal to 0 and birth rate 
+    must be greater than death rate.
+    """
+    rate_arr = calc_rates_bd(d_true, r_true) # calculating the true birth and death parameters 
+    birth_true = rate_arr[0] # extracting birth rate
+    death_true = rate_arr[1] # extracting death rate
+
+    """
+    Below are the true parameters for the distribution shape parameters.
+    'birth_s_true' is the shape of the distribution of birth rates 
+    which were involved in generating the multi-state birth-death (MSBD) tree. 
+    'death_s_true' is the shape of the distribution of death rates and 
+    'sub_s_true' is the shape of the distribution of substitution rates which 
+    were involved in generating the MSBD tree. All distribution shape parameters 
+    must be greater than or equal to 0 with no upper bound. The values for 
+    'birth_s_true', 'death_s_true', and 'sub_s_true' are drawn from the prior 
+    distributions defined above.
+    """
+    birth_s_true = gen_param(birth_s)
+    death_s_true = gen_param(death_s)
+    sub_s_true = gen_param(sub_s)
+    if isreal_obs: # use real data for observed tree
+        # Below is the phylogeny from the real cancer data (given in Newick string format)
+        tree_real_data = ete3.Tree("(n6:0,((((n4:0,n7:0)8bb16f00-dfee-4f81-ac96-767b993ca6e2:0,((((((n16:0,(h1:17,((((a2:0,a7:0)e7bc4028-414f-4bff-b699-8bd16b23ee7e:18,a3:1)2b854f8d-4936-436e-96c5-910be4aba19c:64,a5:2)816d774c-97d9-43e6-8b2e-f15671af8af2:62,(((h5:3,(a8:3,h8:0)09f1a603-d099-4870-9e79-d6e5bee8e2a3:8)0a18283f-9dc0-491c-9fea-1b8779299e72:30,(((h7:8,(h4:1,h6:0)6fb58ff1-8f8f-487e-893f-a7a5074f5230:22)ee5e30a1-dc03-43f1-9ad0-5a9811fb2360:25,h2:0)50a77d83-30fc-414d-b18b-96e2e4c9866c:10,((a4:3,a6:3)d9afdef5-aa08-4dcc-aa5b-a9b8649d4889:29,a1:0)2913b995-8502-4080-801f-42d014b5d58a:183)9f319495-041d-4361-86c3-785075bb1cf3:54)a6f16d8b-261e-4f09-83ec-99a518991759:82,h3:2)66771a30-0bee-44c5-8282-af5400c18959:149)bb4ffd6c-cf65-4ffb-bce2-cc434482b915:1155)6fffd3b9-b1f8-4bcf-bc47-c92f726cabfb:1325)389c6172-5350-4199-b387-29540a785b5a:42,n13:0)bf915916-25af-4cf4-b258-25422a0360e6:15,n11:0)15a37f26-1ebd-4a43-b3a5-a8962e5e0112:10,n15:0)5c9cf572-6674-45ed-8647-a96c30b2c098:7,n10:0)debcb1ee-4c8a-4db0-be04-25a7ad8e5aad:2,(n8:0,(n5:0,(n14:0,(n3:0,(n12:0,n9:0)ec159609-da23-43d0-814a-4981b51a1b72:0)c05653ec-9a44-4ab2-a5b0-8f3b3d10a41e:0)f7f52196-a2dc-443f-8e1d-54b5e4bb6dc2:0)3fc23945-5205-4af7-aaf8-3271f35280cf:0)ffe9b6b5-e105-4b3c-91e9-9482b268ff34:0)726af8d3-3dfe-49a3-bd23-0dfd36f568ff:0)27ece196-6123-4a35-bc65-db77090f1882:0,n1:0)fb7d141a-3eb9-4dd7-9bbd-8c079d65c0d3:0,n2:0)509e48c2-b79f-4dc2-afe1-67bedf7cc929:0);", format = 1)
+        obs = tree_real_data
+        print("obs height", growtree.tree_height(obs))
+        obs_nleaf = growtree.tree_nleaf(obs)
+    else: # simulate observed tree based on artificial true values sampled from the prior distributions 
+        obs = (gen_tree_sims(d = d_true, r = r_true, sub_rate = sub_true, birth_shape = birth_s_true, death_shape = death_s_true, sub_shape = sub_s_true, leaf_goal = 10, sampling_rate = sampling_rate, is_prior = False))[0] # observed tree (tree simulated with true rate and distribution shape parameters)
+        while(growtree.tree_nleaf() < 10): # artificial obs tree must have at least 10 leaves
+            d_true = gen_param(d_dist)
+            r_true = gen_param(r_dist)
+            sub_true = gen_param(sub_dist)
+            rate_arr = calc_rates_bd(d_true, r_true) 
+            birth_true = rate_arr[0]
+            death_true = rate_arr[1]
+            birth_s_true = gen_param(birth_s)
+            death_s_true = gen_param(death_s)
+            sub_s_true = gen_param(sub_s)
+            obs = (gen_tree_sims(d = d_true, r = r_true, sub_rate = sub_true, birth_shape = birth_s_true, death_shape = death_s_true, sub_shape = sub_s_true, leaf_goal = 10, sampling_rate = sampling_rate, is_prior = False))[0] # observed tree (tree simulated with true rate and distribution shape parameters)
+        obs_nleaf = growtree.tree_nleaf(obs)
+    
+    #print("obs leaves: ", obs_nleaf)
+
+    """
+    'sim' is a simulator node with the 'gen_tree_sims()' function, the prior distributions of rate 
+    and shape parameters, and the observed tree ('obs') passed to it as arguments.
+    """
+    sim = elfi.Simulator(elfi.tools.vectorize(gen_tree_sims), 0, 0, 0, birth_s, death_s, sub_s, obs_nleaf, sampling_rate, True, observed = obs) 
+    
+    """
+    Below are summary nodes with each node having a unique tree summary statistic function
+    and all the simulated trees (includes the observed tree).
+    """
+    summ_branch_sum = elfi.Summary(branch_sum_stat, sim) 
+    summ_branch_mean = elfi.Summary(branch_mean_stat, sim) 
+    summ_branch_median = elfi.Summary(branch_median_stat, sim) 
+    summ_branch_variance = elfi.Summary(branch_variance_stat, sim) 
+    summ_height = elfi.Summary(height_stat, sim) 
+    summ_depth_mean = elfi.Summary(depth_mean_stat, sim) 
+    summ_depth_median = elfi.Summary(depth_median_stat, sim) 
+    summ_depth_variance = elfi.Summary(depth_variance_stat, sim) 
+    summ_balance = elfi.Summary(balance_stat, sim) 
+    summ_nleaves = elfi.Summary(nleaves_stat, sim) 
+    summ_root_colless = elfi.Summary(root_colless_stat, sim) 
+    summ_colless_sum = elfi.Summary(sum_colless_stat, sim) 
+    summ_colless_mean = elfi.Summary(mean_colless_stat, sim) 
+    summ_colless_median = elfi.Summary(median_colless_stat, sim) 
+    summ_colless_variance = elfi.Summary(variance_colless_stat, sim) 
+
+    """
+    Below are distance nodes that calculate the euclidean (squared distance): 
+    ('summ_stat_1_sim' - 'summ_stat_1_obs') * 2 + ... + ('summ_stat_n_sim' - 'summ_stat_n_obs') * 2
+    for 'n' summary statistics (where 'n' is the number of statistics provided in the creation
+    of the distance node). 
+    """
+
+    # 'dist_all_summ' is a distance node containing all the available tree summary statistics
+    dist_all_summ = elfi.Distance('euclidean', summ_branch_sum, summ_branch_mean, summ_branch_median, 
+        summ_branch_variance, summ_height, summ_depth_mean, summ_depth_median, summ_depth_variance, 
+        summ_balance, summ_nleaves, summ_root_colless, summ_colless_sum, summ_colless_mean, 
+        summ_colless_median, summ_colless_variance)
+
+    # 'dist_mmv' is a distance node containing all summary statistics, but excluding tree summary 
+    # statistics which calculate sums (i.e. mean, median, and variance statistics, but not sum statistics)
+    dist_mmv = elfi.Distance('euclidean', summ_branch_mean, summ_branch_median, summ_branch_variance, 
+        summ_height, summ_depth_mean, summ_depth_median, summ_depth_variance, summ_balance, 
+        summ_nleaves,summ_colless_mean, summ_colless_median, summ_colless_variance)
+
+    # 'dist_mm' is a distance node containing all summary statistics, but excluding tree summary 
+    # statistics which calculate sums and variances (i.e. mean and median statistics, but not 
+    # sum and variance statistics)
+    dist_mm = elfi.Distance('euclidean', summ_branch_mean, summ_branch_median, summ_height,
+        summ_depth_mean, summ_depth_median, summ_balance, summ_nleaves, summ_colless_mean, 
+        summ_colless_median)
+
+    # 'dist_birth_all' is a distance node containing the tree summary statistics that showed some
+    # change in birth rate in the correct direction when 'birth_true' rate was set at 1 and 10
+    dist_birth_all = elfi.Distance('euclidean', summ_branch_mean, summ_branch_median, summ_branch_variance,
+        summ_height, summ_depth_median, summ_depth_variance, summ_balance, summ_nleaves, summ_colless_sum,
+        summ_colless_variance)
+
+    # 'dist_birth_best' is a distance node containing the tree summary statistics that showed >= 2
+    # change in birth rate in the correct direction when 'birth_true' rate was set at 1 and 10
+    dist_birth_best = elfi.Distance('euclidean', summ_branch_mean, summ_branch_median, summ_branch_variance,
+        summ_depth_median, summ_balance, summ_nleaves)
+
+    # 'dist_death_all' is a distance node containing the tree summary statistics that showed some
+    # change in death rate in the correct direction when 'death_true' rate was set at 1 and 10
+    dist_death_all = elfi.Distance('euclidean', summ_branch_variance, summ_height, summ_depth_median, 
+        summ_nleaves, summ_root_colless, summ_colless_median)
+
+    # 'dist_death_best' is a distance node containing the tree summary statistics that showed >= 2
+    # change in death rate in the correct direction when 'death_true' rate was set at 1 and 10
+    dist_death_best = elfi.Distance('euclidean', summ_height, summ_depth_median, summ_root_colless, summ_colless_median)
+
+    # 'dist_shared_all' is a distance node containing the tree summary statistics that showed some
+    # change in the correct direction for both 'birth_true' and 'death_true' when each rate was set 
+    # at 1 and 10
+    dist_shared_all = elfi.Distance('euclidean', summ_branch_variance, summ_height, summ_depth_median, summ_nleaves)
+
+    # 'dist_shared_best' is a distance node containing the tree summary statistics that showed >= 2
+    # change in the correct direction for both 'birth_true' and 'death_true' when each rate was set 
+    # at 1 and 10
+    dist_shared_best = elfi.Distance('euclidean', summ_branch_variance, summ_height, summ_depth_median, summ_nleaves)
+
+    # 'dist_score_okay' is a distance node containing the tree summary statistics that showed > 0.5 score of 
+    # closeness in inference for the shape and rate parameters. 0.5 points were given for every inference deemed
+    # as close to the true value and 1 point was given for every inference that contained the true value (true value
+    # was in the range created by the mean and median inferred parameter). 
+    dist_score_okay = elfi.Distance('euclidean', summ_branch_mean, summ_branch_median, summ_branch_variance, summ_height,
+        summ_depth_mean, summ_depth_variance, summ_balance, summ_colless_sum, summ_colless_mean, summ_colless_median)
+
+    # 'dist_score_good' is a distance node containing the tree summary statistics that showed > 1.5 score of 
+    # closeness in inference for the shape and rate parameters. 0.5 points were given for every inference deemed
+    # as close to the true value and 1 point was given for every inference that contained the true value (true value
+    # was in the range created by the mean and median inferred parameter). 
+    dist_score_good = elfi.Distance('euclidean', summ_branch_mean, summ_branch_median, summ_height, summ_depth_mean, 
+        summ_depth_variance, summ_colless_mean, summ_colless_median)
+
+    # 'dist_score_best' is a distance node containing the tree summary statistics that showed > 2 score of 
+    # closeness in inference for the shape and rate parameters. 0.5 points were given for every inference deemed
+    # as close to the true value and 1 point was given for every inference that contained the true value (true value
+    # was in the range created by the mean and median inferred parameter). 
+    dist_score_best = elfi.Distance('euclidean', summ_height, summ_depth_variance, summ_colless_mean)
+
+    # 'dist_some_good' is a distance node containing the tree summary statistics that estimated some parameters well. 
+    dist_some_good = elfi.Distance('euclidean', summ_branch_mean, summ_branch_median, summ_height, summ_depth_mean,
+        summ_depth_variance, summ_colless_sum, summ_colless_mean, summ_colless_median, summ_colless_variance)
+
+    # 'dist_overall_good' is a distance node containing the tree summary statistics that overall estimated parameters well. 
+    dist_overall_good = elfi.Distance('euclidean', summ_depth_mean, summ_branch_median, summ_height, summ_depth_variance, 
+        summ_colless_mean, summ_colless_median)
+
+    # 'dist_overall_best' is a distance node containing the tree summary statistics that overall estimated parameters the closest. 
+    dist_overall_best = elfi.Distance('euclidean', summ_depth_mean, summ_depth_variance)
+
+    # 'dist_good_shape' is a distance node containing the tree summary statistics that best estimated shape parameters. 
+    dist_good_shape = elfi.Distance('euclidean', summ_depth_mean, summ_depth_variance, summ_colless_median, 
+        summ_colless_variance, summ_colless_mean, summ_colless_sum)
+
+    # 'dist_good_bd' is a distance node containing the tree summary statistics that best estimated birth and death rate parameters. 
+    dist_good_bd = elfi.Distance('euclidean', summ_branch_median, summ_depth_mean, summ_depth_variance, summ_height, 
+        summ_colless_mean)
+
+    dist_scatterplots = elfi.Distance('euclidean', summ_depth_variance, summ_branch_mean, summ_height, 
+        summ_branch_variance, summ_branch_sum, summ_colless_mean, summ_colless_sum)
+
+    dist_scatterplots2 = elfi.Distance('euclidean', summ_depth_variance, summ_branch_mean, summ_height, 
+        summ_colless_mean, summ_root_colless)
+    
+    #dist = dist_scatterplots2 # choosing which distance node to use 
+
+    dist = elfi.Distance('minkowski', summ_branch_sum, summ_height, summ_depth_mean, summ_colless_sum, summ_colless_variance, p=1)
+    dist_all = elfi.Distance('minkowski', summ_branch_sum, summ_branch_mean, summ_branch_median, 
+        summ_branch_variance, summ_height, summ_depth_mean, summ_depth_median, summ_depth_variance, 
+        summ_balance, summ_nleaves, summ_root_colless, summ_colless_sum, summ_colless_mean, 
+        summ_colless_median, summ_colless_variance, p=1)
+    batch_size = 20
+    N = num_accept # number of accepted samples needed in 'result' in the sampling below
+    result_type = None # will specify which type of sampling is used (threshold or quantile for rejection or smc for SMC ABC)
+
+    if(is_rej): # use rejection sampling
+        """
+        'rej' is a rejection node used in inference with rejection sampling
+        using 'dist' values in order to reject. 'batch_size' defines how many 
+        simulations are performed in computation of 'dist'.
+        """
+        rej = elfi.Rejection(dist, batch_size = batch_size)
+       
+        """
+        Note that it is not necessary to sample using both types of rejection described 
+        above (threshold and quantiles). One or the other is sufficient and using both 
+        will needlessly increase the runtime of the program. 
+        """
+        
+        if sampling_type == "t": # use threshold method
+            """
+            Below is rejection using a threshold 'thresh'. All simulated trees generated
+            from rates drawn from the priors that have a generated distance below 'thresh'
+            will be accepted as samples. The simulator will generate as many trees as it 
+            takes to accept the specified number of trees ('N' trees).
+            """
+            thresh = 0.1 # distance threshold
+            result_thresh = rej.sample(N, threshold = thresh) # generate result
+            result_type = result_thresh # setting method of rejection sampling
+        else: # use quantile method
+            """
+            Below is rejection using quantiles. The quantile of trees size 'quant' 
+            with the smallest generated distances are accepted. The simulator will 
+            generate ('N' / 'quant') trees and accept 'N' of them.
+            """
+            quant = 0.1 # quantile of accepted trees
+
+            result_quant = rej.sample(N, quantile = quant) # generate result
+            result_type = result_quant # setting method of rejection sampling
+    else: # use ABC SMC
+        smc = elfi.SMC(dist, batch_size = batch_size)
+        schedule = [2, 1.25] # schedule is a list of thresholds to use for each population
+        long_schedule = [2, 1.25, .75]
+        short_schedule = [2] # use short schedule for 1 round of ABC SMC
+        result_smc = smc.sample(N, short_schedule)
+        result_type = result_smc
+
+    if is_summary: # printing a brief summary of the inferred rates and shapes
+        if is_rej:
+            result_type.summary() # summary statistics from the inference with rejection sampling
+        else:
+            result_type.summary(all = True)
+
+    if is_plot: # plotting distribution of inferred rates and shapes
+        result_type.plot_marginals() # plotting the marginal distributions of the birth and death rates for the accepted samples
+        plt.ylabel('Rate frequency')
+        plt.title('Distribution of rates for accepted samples')
+        #result_type.plot_pairs() # plotting the pairwise relationships of the birth and death rates for the accepted samples
+        plt.show() # display the plot of pairwise relationships
+
+    # Finding the mean and median inferred rates and shapes below
+    d_infer = result_type.samples['d_dist']
+    d_infer_mean = np.mean(d_infer)
+    d_infer_median = np.median(d_infer)
+    r_infer = result_type.samples['r_dist']
+    r_infer_mean = np.mean(r_infer)
+    r_infer_median = np.median(r_infer)
+    sub_infer = result_type.samples['sub_dist']
+    sub_infer_mean = np.mean(sub_infer)
+    sub_infer_median = np.median(sub_infer)
+    bd_infer_mean = calc_rates_bd(d_infer_mean, r_infer_mean) # calculating the mean inferred birth and death rates
+    bd_infer_median = calc_rates_bd(d_infer_median, r_infer_median) # calculating the median inferred birth and death rates
+    birth_s_infer = result_type.samples['birth_s']
+    death_s_infer = result_type.samples['death_s']
+    sub_s_infer = result_type.samples['sub_s']
+
+    if is_print: # printing detailed summary of inferred rates and shapes
+        print("mean inferred diversification rate: " + str(d_infer_mean))
+        print("median inferred diversification rate: " + str(d_infer_median))
+        print("mean inferred turnover rate: " + str(r_infer_mean))
+        print("median inferred turnover rate: " + str(r_infer_median))
+        print("mean inferred sub rate: " + str(sub_infer_mean))
+        print("median inferred sub rate: " + str(sub_infer_median))
+        print("mean inferred birth rate: " + str(bd_infer_mean[0]))
+        print("median inferred birth rate: " + str(bd_infer_median[0]))
+        print("mean inferred death rate: " + str(bd_infer_mean[1]))
+        print("median inferred death rate: " + str(bd_infer_median[1]))
+
+        print("mean inferred birth distribution shape: " + str(np.mean(birth_s_infer)))
+        print("median inferred birth distribution shape: " + str(np.median(birth_s_infer)))
+        print("mean inferred death distribution shape: " + str(np.mean(death_s_infer)))
+        print("median inferred death distribution shape: " + str(np.median(death_s_infer)))
+        print("mean inferred substitution distribution shape: " + str(np.mean(sub_s_infer)))
+        print("median inferred substitution distribution shape: " + str(np.median(sub_s_infer)))
+        print()
+
+        # Displaying the true rates and shapes below to compare to the inferred rates and shapes
+        print("true diversification rate: " + str(d_true))
+        print("true turnover rate: " + str(r_true))
+        print("true sub rate: " + str(sub_true))
+        print("true birth rate: " + str(birth_true))
+        print("true death rate: " + str(death_true))
+        print("true birth distribution shape: " + str(birth_s_true))
+        print("true death distribution shape: " + str(death_s_true))
+        print("true substitution distribution shape: " + str(sub_s_true))
+
+    res = [] # result array that will hold the inferred rates and the observed tree
+    res.append(d_infer)
+    res.append(r_infer)
+    res.append(sub_infer)
+    res.append(birth_s_infer)
+    res.append(death_s_infer)
+    res.append(sub_s_infer)
+    res.append(obs)
+
+    if(not(isreal_obs)): # include the artificial true rates in the result array 
+        res.append(d_true)
+        res.append(r_true)
+        res.append(sub_true)
+        res.append(birth_s_true)
+        res.append(death_s_true)
+        res.append(sub_s_true)
+
+    #print(sampling_rate_arr)
+    print("sampling rate: ", sum(sampling_rate_arr)/len(sampling_rate_arr))
+    # reset global var
+    sampling_rate_arr = []
+    return res
+
+#pr = cProfile.Profile()   
+#pr.enable()
+run_main(is_summary = True, is_print = True, num_accept = 100, isreal_obs=True) # uncomment to run abc directly by running this file
+#run_main(num_accept = 10, isreal_obs=True)
+#pr.disable()
 #pr.print_stats(25)